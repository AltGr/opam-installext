--- conflicted
+++ resolved
@@ -147,20 +147,11 @@
       ] with _ -> [] in
     install_epel @
     ["yum"::"install"::yes ["-y"] (List.filter ((<>) epel_release) packages);
-<<<<<<< HEAD
-     "rpm"::"-q"::packages]
+     "rpm"::"-q"::"--whatprovides"::packages]
   | "bsd" ->
     if distribution = "freebsd" then ["pkg"::"install"::packages]
     else ["pkg_add"::packages]
   | "archlinux" ->
-=======
-     "rpm"::"-q"::"--whatprovides"::packages]
-  | Some `FreeBSD ->
-    ["pkg"::"install"::packages]
-  | Some (`OpenBSD | `NetBSD) ->
-    ["pkg_add"::packages]
-  | Some `Archlinux ->
->>>>>>> e9fb4517
     ["pacman"::"-S"::packages]
   | "gentoo" ->
     ["emerge"::packages]
@@ -272,31 +263,22 @@
          | Unix.WEXITED 1 -> false (* not installed *)
          | exit_status -> raise (Signaled_or_stopped (cmd, exit_status))
       ) packages
-  | "bsd" when distribution = "freebsd" ->
-    let installed = try lines_of_command "pkg query %n" with _ -> [] in
-    List.filter (fun p -> List.mem p packages) installed
-  | Some (`OpenBSD) ->
-    let installed = try lines_of_command "pkg_info -mqP" with _ -> [] in
-    List.filter (fun p -> List.mem p packages) installed
-  (* todo *)
-<<<<<<< HEAD
+  | "bsd" ->
+    (match distribution with
+     | "freebsd" ->
+       let installed = try lines_of_command "pkg query %n" with _ -> [] in
+       List.filter (fun p -> List.mem p packages) installed
+     | "openbsd" ->
+       let installed = try lines_of_command "pkg_info -mqP" with _ -> [] in
+       List.filter (fun p -> List.mem p packages) installed
+     | _ -> [])
   | "macports" -> []
-  | "openbsd" | "netbsd" -> []
   | _ -> []
-=======
-  | Some `Macports -> []
-  | Some (`NetBSD) -> []
-  | Some (`Other _) | None -> []
->>>>>>> e9fb4517
 
 let sudo_run_command ~su ~interactive cmd =
   let cmd =
     match os, distribution with
-<<<<<<< HEAD
-    | ("linux" | "unix" | "freebsd" | "openbsd" | "netbsd" | "dragonfly"), _
-    | "macos", "macports" ->
-=======
-    | `OpenBSD, _ ->
+    | "openbsd", _ ->
       if Unix.getuid () <> 0 then (
         Printf.printf
           "The following command needs to be run through %S:\n    %s\n%!"
@@ -305,9 +287,8 @@
           exit 1;
         "doas"::cmd
       ) else cmd
-    | (`Linux | `Unix | `FreeBSD | `NetBSD | `Dragonfly), _
-    | `Darwin, Some `Macports ->
->>>>>>> e9fb4517
+    | ("linux" | "unix" | "freebsd" | "netbsd" | "dragonfly"), _
+    | "macos", "macports" ->
       (* not sure about this list *)
       if Unix.getuid () <> 0 then (
         Printf.printf
@@ -393,16 +374,9 @@
     | Some i -> i
     | None -> not (List.mem "--yes" opam_args) && Unix.isatty Unix.stdin
   in
-<<<<<<< HEAD
-  if os_packages <> [] && update_arg then
+  if (os_packages <> [] || opam_packages = []) && update_arg then
     update ~su ~interactive;
   install ~su ~interactive os_packages;
-=======
-  if (os_packages <> [] || opam_packages = []) && update_arg then
-    update ~su ~interactive os distribution;
-  install ~su ~interactive os distribution os_packages;
-  run_source_scripts source_urls;
->>>>>>> e9fb4517
   let opam_cmdline = "opam"::"install":: opam_args @ opam_packages in
   if install_arg && opam_packages <> [] then begin
     (if not short then Printf.eprintf "# Now letting OPAM install the packages\n%!");
